--- conflicted
+++ resolved
@@ -1,6 +1,5 @@
 use core::sync::atomic::{AtomicBool, AtomicUsize, Ordering};
 
-/// A circular ring buffer but matains it order when overflowed
 pub struct CircularRingBuffer<T, const N: usize> {
     buffer: [Option<T>; N],
     head: AtomicUsize,
@@ -24,7 +23,6 @@
             .overflowed
             .compare_exchange(true, false, Ordering::Acquire, Ordering::Relaxed)
         {
-<<<<<<< HEAD
             Ok(..) => {
                 let mut tail = self.tail.load(Ordering::Acquire);
                 let mut new_tail;
@@ -41,27 +39,6 @@
                     }
                 }
                 increased_tail = true;
-=======
-            head = self.head.load(Ordering::Acquire);
-            new_head = (head + 1) % N;
-            overflowed = new_head == 0;
-        }
-
-        match self
-            .overflowed
-            .compare_exchange(true, false, Ordering::Acquire, Ordering::Relaxed)
-        {
-            Ok(..) => {
-                let mut tail = self.tail.load(Ordering::Acquire);
-                let mut new_tail = (tail + 1) % N;
-                while let Err(_) =
-                    self.tail
-                        .compare_exchange(tail, new_tail, Ordering::Acquire, Ordering::Relaxed)
-                {
-                    tail = self.tail.load(Ordering::Acquire);
-                    new_tail = (tail + 1) % N;
-                }
->>>>>>> 215fd6d4
             }
             Err(..) => {}
         };
